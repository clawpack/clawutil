#!/usr/bin/env python
# encoding: utf-8
r'''
Generate ClawPack environment variables for bash and csh

Checks to see which Clawpack projects/repositories have been downloaded
by either checking in the CLAW directory (which defaults to the current
directory) or by overridden paths set in the command line arguments.
'''

# ============================================================================
#  Distributed under the terms of the Berkeley Software Distribution (BSD) 
#  license
#                     http://www.opensource.org/licenses/
# ============================================================================

import sys
import os
import getopt

# ============================================================================
# Parameters for the projects and git repositories

# Available git repositories to be considered
git_repos = ["classic","amrclaw","geoclaw","pyclaw","clawapps","clawutil",
             "clawpack-4.x","riemann","doc","visclaw","sharpclaw"]

# Project dependencies
project_dependencies = {"classic":["riemann","clawutil"],
                        "amrclaw":["riemann","clawutil"],
                        "geoclaw":["riemann","clawutil","amrclaw"],
                        "pyclaw":["riemann","clawutil"],
                        "clawapps":["riemann","clawutil"],
                        "clawutil":[],
                        "clawpack-4.x":[],
                        "riemann":["clawutil"],
                        "doc":[],
                        "visclaw":["clawutil"],
                        "sharpclaw":["riemann","clawutil"]}

# This was intended to be a prefered means for adding and deleting paths for
# the resulting output script but we need a csh version before this will really
# work correctly without adding a lot of complexity to this utility (KTM)
bash_path_modification_functions = """
# These are utility functions for manipulating paths
var_append () {
    # Check to see if the variable exists
    if [ -z "${1}" ]; then
        export ${1}="${2}"
    else
        var_remove $1 $2
        export ${1}="`/usr/bin/printenv $1`:${2}"
    fi
}
var_prepend () {
    # Check to see if variable exists
    if [ -z "${1}" ]; then
        export ${1}="${2}"
    else
        var_remove $1 $2
        export ${1}="${2}:`/usr/bin/printenv $1`"
    fi
}
var_remove () {
    VAR_CONTENTS=`/usr/bin/printenv $1`
    NEW_VAR=`echo -n $VAR_CONTENTS | awk -v RS=: -v ORS=: '$0 != "'$2'"' | sed 's/:$//'`
    export ${1}=${NEW_VAR}
} 

path_append () { var_append PATH $1; }
path_prepend () { var_prepend PATH $1; }
path_remove () { var_remove PATH $1; }
python_append () { var_append PYTHONPATH $1;}
python_prepend () { var_prepend PYTHONPATH $1;}
python_remove () { var_remove PYTHONPATH $1;}  

"""

# ============================================================================
#  Help display
class Usage(Exception):
    def __init__(self, msg):
        self.msg = msg

repo_options = ''
for repo in git_repos:
    repo_options += "  --%s= (string) Path to %s project.  (default == $CLAW/%s)\n" % (repo,repo,repo)
help_message = '''
Generate ClawPack environment variables for bash and csh

Checks to see which Clawpack projects/repositories have been downloaded
by either checking in the CLAW directory (which defaults to the current
directory) or by overridden paths set in the command line arguments.  The 
currently accepted project/repository names are

  %s

Command line script parameters:
  -v, --verbose - Verbose output (default == True)
  -h, --help - Display help message
  -o, --output= (string) - The base name for the output bash and csh files 
                           (default == "setenv")
  -s, --shell= (string) - Type of shell script to output, valid options include
                         'csh', 'bash', 'sh', or 'both'.  The option 'both'
                         will output both a "csh" and "sh" compatable file.
                         (default == 'both')
                           
Project path options:
  -c, --claw= (string) - Path to base CLAW directory.  If this option is choosen
                         and a path provided then all project paths will be set
                         to as this as it's base, regardless of what has been 
                         set before this flag.  If you want to have a specific
                         path to the CLAW directory, give this flag first and 
                         then specify specific paths to the projects.  
                         (default == cwd)
%s 
''' % ('\n  '.join(git_repos),repo_options)

# ============================================================================
#  Helper functions
def write_environment_variable(csh_handle,bash_handle,var,value):
    if csh_handle is not None:
        csh_handle.write('setenv %s "%s"\n' % (var.upper(),value))
    if bash_handle is not None:
        bash_handle.write('export %s="%s"\n' % (var.upper(),value))

def check_repos_dependencies(project_name,available_projects):
    r"""Checks that required repositories of project_name are present"""
    missing_projects = []
    for dependency in project_dependencies[project_name]:
        if dependency not in available_projects:
            missing_projects.append(dependency)
    if len(missing_projects) > 0:
        return missing_projects
    return None

# ============================================================================
def write_env_files(claw_path,verbose=True,outfile_base="setenv",
                                                shell_type='both',**kargs):
    # Find projects
    available_projects = {}
    print "Found the following Clawpack projects:"
    for repo in git_repos:
        if repo in kargs.keys():
            if os.path.exists(kargs[repo]):
                available_projects[repo] = kargs[repo]
                if verbose:
                    print "  %s -- %s" % (repo,available_projects[repo])
                else:
                    print "  %s" % (repo)
            else:
                raise Exception("Project %s not found at custom path %s" % (repo,kargs[repo]))
        else:
            if os.path.exists(os.path.join(claw_path,repo)):
                available_projects[repo] = os.path.join(claw_path,repo)
                if verbose:
                    print "  %s -- %s" % (repo,available_projects[repo])
                else:
                    print "  %s" % (repo)
            else:
                if verbose:
                    print "  %s -- *** Not found ***" % repo
    
    # Check here for environment dependencies
    for project in available_projects.keys():
        missing_projects = check_repos_dependencies(project,available_projects.keys())
        if missing_projects is not None:
            error_msg = "The project %s depends on the following missing projects:" % project_name
            for project in missing_projects:
                error_msg += "\n  %s" % project
            
    # =========================================================================
    #  Write out out_file_base.csh and out_file_base.sh
    # Open output files
    boiler_plate = ("# Clawpack environment settings\n")
    if "csh" in shell_type:
        csh_file = open(os.path.join(claw_path,".".join((outfile_base,"csh"))),'w')
        csh_file.write(boiler_plate)
    else:
        csh_file = None
    if "bash" == shell_type or "sh" == shell_type:
        bash_file = open(os.path.join(claw_path,".".join((outfile_base,"bash"))),'w')
        bash_file.write(boiler_plate)
    else:
        bash_file = None
    
    # Write out variables
    python_path = "${PYTHONPATH}"
    matlab_path = "${MATLABPATH}"
    
    print ""
    print "The following variables will be set:"
    print "  CLAW = %s" % claw_path
    write_environment_variable(csh_file,bash_file,"CLAW",claw_path)
    
    if "clawutil" in available_projects:
        print "  CLAWUTIL = %s" % available_projects["clawutil"]
        write_environment_variable(csh_file,bash_file,"CLAWUTIL",available_projects["clawutil"])
        python_path = ":".join((os.path.join(available_projects["clawutil"],"src","python"),python_path))
        
    if "classic" in available_projects:
        print "  CLASSICCLAW = %s" % available_projects["classic"]
        write_environment_variable(csh_file,bash_file,"CLASSICCLAW",available_projects["classic"])

    if "amrclaw" in available_projects:
        print "  AMRCLAW = %s" % available_projects["amrclaw"]
        write_environment_variable(csh_file,bash_file,"AMRCLAW",available_projects["amrclaw"])

    if "geoclaw" in available_projects:
        python_path = ":".join((os.path.join(available_projects["geoclaw"],"src","python"),python_path))
        print "  GEOCLAW = %s" % available_projects["geoclaw"]
        write_environment_variable(csh_file,bash_file,"GEOCLAW",available_projects["geoclaw"])

    if "pyclaw" in available_projects:
        python_path = ":".join((os.path.join(available_projects["pyclaw"],"src"),python_path))
        print "  PYCLAW = %s" % available_projects["pyclaw"]
        write_environment_variable(csh_file,bash_file,"PYCLAW",available_projects["pyclaw"])

    if "clawapps" in available_projects:
        raise NotImplementedError("Environment settings not implemented for clawapps!")

    if "doc" in available_projects:
        pass
        
    if "riemann" in available_projects:
        python_path = ":".join((os.path.join(available_projects["riemann"],"src","python"),python_path))
        print "  RIEMANN = %s" % available_projects["riemann"]
        write_environment_variable(csh_file,bash_file,"RIEMANN",available_projects["riemann"])

    if "visclaw" in available_projects:
        python_path = ":".join((os.path.join(available_projects["visclaw"],"src","python"),python_path))
        matlab_path = ":".join((os.path.join(available_projects["visclaw"],"src","matlab"),matlab_path))
        print "  VISCLAW = %s" % available_projects["visclaw"]
        write_environment_variable(csh_file,bash_file,"VISCLAW",available_projects["visclaw"])

    if "shaprclaw" in available_projects:
        python_path = ":".join((os.path.join(available_projects["sharpclaw"],"src","python"),python_path))
        print "  SHARPCLAW = %s" % available_projects["sharpclaw"]
        write_environment_variable(csh_file,bash_file,"SHARPCLAW",available_projects["sharpclaw"])

    if "clawpack-4.x" in available_projects:
        # python_path
        # = ":".join((os.path.join(available_projects["clawpack-4.x"],"python"),python_path))
        print "  CLAW_4 = %s" % available_projects["clawpack-4.x"]
        write_environment_variable(csh_file,bash_file,"CLAW_4",available_projects["clawpack-4.x"])

    if len(python_path) > 13:
        print "  PYTHONPATH = %s" % python_path
        write_environment_variable(csh_file,bash_file,"PYTHONPATH",python_path)
    if len(matlab_path) > 13:
        print "  MATLABPATH = %s" % matlab_path
        write_environment_variable(csh_file,bash_file,"MATLABPATH",matlab_path)
    print ""
        
    # Close output files
    if csh_file is not None:
        csh_file.close()
    if bash_file is not None:
        bash_file.close()

if __name__ == "__main__":    
    # Parse input arguments
    argv = sys.argv
    project_paths = {}
    try:
        try:
            long_options = ["help","output=","verbose","shell=",
                 "claw="]
            for proj_name in git_repos:
                long_options.append("%s=" % proj_name)
<<<<<<< HEAD
            opts, args = getopt.getopt(argv[1:], "ho:vs:c",long_options)
=======
            opts, args = getopt.getopt(argv[1:], "ho:vc:",long_options)
>>>>>>> 2997ceed
        except getopt.error, msg:
            raise Usage(msg)
            
        # Default script parameter values
        verbose = False
        out_file_base = "setenv"
        shell_type = 'both'
        
        # Default claw path
        claw_path = os.path.abspath(os.curdir)
    
        # option processing
        for option, value in opts:
            # Script parameters
            if option in ("-v","--verbose"):
<<<<<<< HEAD
                verbose = True
            if option in ("-o","--output"):
                out_file_base = value
            if option in ("-s","--shell"):
                shell_type = value
=======
                 verbose = True
            if option in ("-o","--output"):
                out_file_base = value
>>>>>>> 2997ceed
            if option in ("-h","--help"):
                raise Usage(help_message)
                                
            # Project path overrides
            if option in ("-c","--claw"):
                claw_path = os.path.abspath(value)
            for proj_name in git_repos:
                if option == "--%s" % proj_name:
                    project_paths[proj_name] = os.path.abspath(value)
                            
    except Usage, err:
        print >> sys.stderr, sys.argv[0].split("/")[-1] + ": " + str(err.msg)
        print >> sys.stderr, "\t for help use --help"
        sys.exit(2)
<<<<<<< HEAD
        
=======
    
>>>>>>> 2997ceed
    sys.exit(write_env_files(claw_path,verbose=verbose,
                             outfile_base=out_file_base,shell_type=shell_type,
                             **project_paths))
                <|MERGE_RESOLUTION|>--- conflicted
+++ resolved
@@ -268,11 +268,7 @@
                  "claw="]
             for proj_name in git_repos:
                 long_options.append("%s=" % proj_name)
-<<<<<<< HEAD
             opts, args = getopt.getopt(argv[1:], "ho:vs:c",long_options)
-=======
-            opts, args = getopt.getopt(argv[1:], "ho:vc:",long_options)
->>>>>>> 2997ceed
         except getopt.error, msg:
             raise Usage(msg)
             
@@ -288,17 +284,11 @@
         for option, value in opts:
             # Script parameters
             if option in ("-v","--verbose"):
-<<<<<<< HEAD
                 verbose = True
             if option in ("-o","--output"):
                 out_file_base = value
             if option in ("-s","--shell"):
                 shell_type = value
-=======
-                 verbose = True
-            if option in ("-o","--output"):
-                out_file_base = value
->>>>>>> 2997ceed
             if option in ("-h","--help"):
                 raise Usage(help_message)
                                 
@@ -313,11 +303,7 @@
         print >> sys.stderr, sys.argv[0].split("/")[-1] + ": " + str(err.msg)
         print >> sys.stderr, "\t for help use --help"
         sys.exit(2)
-<<<<<<< HEAD
-        
-=======
-    
->>>>>>> 2997ceed
+
     sys.exit(write_env_files(claw_path,verbose=verbose,
                              outfile_base=out_file_base,shell_type=shell_type,
                              **project_paths))
