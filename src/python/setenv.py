#!/usr/bin/env python
# encoding: utf-8
r'''
Generate ClawPack environment variables for bash and csh

Checks to see which Clawpack projects/repositories have been downloaded
by either checking in the CLAW directory (which defaults to the current
directory) or by overridden paths set in the command line arguments.
'''

# ============================================================================
#  Distributed under the terms of the Berkeley Software Distribution (BSD) 
#  license
#                     http://www.opensource.org/licenses/
# ============================================================================

import sys
import os
import getopt

# ============================================================================
# Parameters for the projects and git repositories

# Available git repositories to be considered
git_repos = ["classic","amrclaw","geoclaw","pyclaw","clawapps","clawutil",
             "clawpack-4.x","riemann","doc","visclaw","sharpclaw"]

# Project dependencies
project_dependencies = {"classic":["riemann","clawutil"],
                        "amrclaw":["riemann","clawutil"],
                        "geoclaw":["riemann","clawutil","amrclaw"],
                        "pyclaw":["riemann","clawutil"],
                        "clawapps":["riemann","clawutil"],
                        "clawutil":[],
                        "clawpack-4.x":[],
                        "riemann":["clawutil"],
                        "doc":[],
                        "visclaw":["clawutil"],
                        "sharpclaw":["riemann","clawutil"]}

# This was intended to be a prefered means for adding and deleting paths for
# the resulting output script but we need a csh version before this will really
# work correctly without adding a lot of complexity to this utility (KTM)
bash_path_modification_functions = """
# These are utility functions for manipulating paths
var_append () {
    # Check to see if the variable exists
    if [ -z "${1}" ]; then
        export ${1}="${2}"
    else
        var_remove $1 $2
        export ${1}="`/usr/bin/printenv $1`:${2}"
    fi
}
var_prepend () {
    # Check to see if variable exists
    if [ -z "${1}" ]; then
        export ${1}="${2}"
    else
        var_remove $1 $2
        export ${1}="${2}:`/usr/bin/printenv $1`"
    fi
}
var_remove () {
    VAR_CONTENTS=`/usr/bin/printenv $1`
    NEW_VAR=`echo -n $VAR_CONTENTS | awk -v RS=: -v ORS=: '$0 != "'$2'"' | sed 's/:$//'`
    export ${1}=${NEW_VAR}
} 

path_append () { var_append PATH $1; }
path_prepend () { var_prepend PATH $1; }
path_remove () { var_remove PATH $1; }
python_append () { var_append PYTHONPATH $1;}
python_prepend () { var_prepend PYTHONPATH $1;}
python_remove () { var_remove PYTHONPATH $1;}  

"""

# ============================================================================
#  Help display
class Usage(Exception):
    def __init__(self, msg):
        self.msg = msg

repo_options = ''
for repo in git_repos:
    repo_options += "  --%s= (string) Path to %s project.  (default == $CLAW/%s)\n" % (repo,repo,repo)
help_message = '''
Generate ClawPack environment variables for bash and csh

Checks to see which Clawpack projects/repositories have been downloaded
by either checking in the CLAW directory (which defaults to the current
directory) or by overridden paths set in the command line arguments.  The 
currently accepted project/repository names are

  %s

Command line script parameters:
  -v, --verbose - Verbose output (default == True)
  -h, --help - Display help message
  -o, --output= (string) - The base name for the output bash and csh files 
                           (default == "setenv")
  -s, --shell= (string) - Type of shell script to output, valid options include
                         'csh', 'bash', 'sh', or 'both'.  The option 'both'
                         will output both a "csh" and "sh" compatable file.
                         (default == 'both')
                           
Project path options:
  -c, --claw= (string) - Path to base CLAW directory.  If this option is choosen
                         and a path provided then all project paths will be set
                         to as this as it's base, regardless of what has been 
                         set before this flag.  If you want to have a specific
                         path to the CLAW directory, give this flag first and 
                         then specify specific paths to the projects.  
                         (default == cwd)
%s 
''' % ('\n  '.join(git_repos),repo_options)

# ============================================================================
#  Helper functions
def write_environment_variable(csh_handle,bash_handle,var,value):
    if csh_handle is not None:
        csh_handle.write('setenv %s "%s"\n' % (var.upper(),value))
    if bash_handle is not None:
        bash_handle.write('export %s="%s"\n' % (var.upper(),value))

def check_repos_dependencies(project_name,available_projects):
    r"""Checks that required repositories of project_name are present"""
    missing_projects = []
    for dependency in project_dependencies[project_name]:
        if dependency not in available_projects:
            missing_projects.append(dependency)
    if len(missing_projects) > 0:
        return missing_projects
    return None

# ============================================================================
def write_env_files(claw_path,verbose=True,outfile_base="setenv",
                                                shell_type='both',**kargs):
    # Find projects
    available_projects = {}
    print "Found the following Clawpack projects:"
    for repo in git_repos:
        if repo in kargs.keys():
            if os.path.exists(kargs[repo]):
                available_projects[repo] = kargs[repo]
                if verbose:
                    print "  %s -- %s" % (repo,available_projects[repo])
                else:
                    print "  %s" % (repo)
            else:
                raise Exception("Project %s not found at custom path %s" % (repo,kargs[repo]))
        else:
            if os.path.exists(os.path.join(claw_path,repo)):
                available_projects[repo] = os.path.join(claw_path,repo)
                if verbose:
                    print "  %s -- %s" % (repo,available_projects[repo])
                else:
                    print "  %s" % (repo)
            else:
                if verbose:
                    print "  %s -- *** Not found ***" % repo
    
    # Check here for environment dependencies
    for project in available_projects.keys():
        missing_projects = check_repos_dependencies(project,available_projects.keys())
        if missing_projects is not None:
            error_msg = "The project %s depends on the following missing projects:" % project_name
            error_msg += ("\n %s" % name for name in missing_projects)
            
    # =========================================================================
    #  Write out out_file_base.csh and out_file_base.sh
    # Open output files
    boiler_plate = ("# Clawpack environment settings\n")
    if "csh" in shell_type:
        csh_file = open(os.path.join(claw_path,".".join((outfile_base,"csh"))),'w')
        csh_file.write(boiler_plate)
    else:
        csh_file = None
    if "bash" == shell_type or "sh" == shell_type:
        bash_file = open(os.path.join(claw_path,".".join((outfile_base,"bash"))),'w')
        bash_file.write(boiler_plate)
    else:
        bash_file = None
    
    # Write out variables
    python_path = "${PYTHONPATH}"
    matlab_path = "${MATLABPATH}"
    
    print ""
    print "The following variables will be set:"
    print "  CLAW = %s" % claw_path
    write_environment_variable(csh_file,bash_file,"CLAW",claw_path)
    
    if "clawutil" in available_projects:
        print "  CLAWUTIL = %s" % available_projects["clawutil"]
        write_environment_variable(csh_file,bash_file,"CLAWUTIL",available_projects["clawutil"])
        python_path = ":".join((os.path.join(available_projects["clawutil"],"src","python"),python_path))
        
    if "classic" in available_projects:
        print "  CLASSICCLAW = %s" % available_projects["classic"]
        write_environment_variable(csh_file,bash_file,"CLASSICCLAW",available_projects["classic"])

    if "amrclaw" in available_projects:
        print "  AMRCLAW = %s" % available_projects["amrclaw"]
        write_environment_variable(csh_file,bash_file,"AMRCLAW",available_projects["amrclaw"])

    if "geoclaw" in available_projects:
        python_path = ":".join((os.path.join(available_projects["geoclaw"],"src","python"),python_path))
        print "  GEOCLAW = %s" % available_projects["geoclaw"]
        write_environment_variable(csh_file,bash_file,"GEOCLAW",available_projects["geoclaw"])

    if "pyclaw" in available_projects:
        python_path = ":".join((os.path.join(available_projects["pyclaw"],"src"),python_path))
        print "  PYCLAW = %s" % available_projects["pyclaw"]
        write_environment_variable(csh_file,bash_file,"PYCLAW",available_projects["pyclaw"])

    if "clawapps" in available_projects:
<<<<<<< HEAD
        #raise NotImplementedError("Environment settings not implemented for clawapps!")
        pass

=======
        print "  CLAWAPPS = %s" % available_projects["clawapps"]
        write_environment_variable(csh_file,bash_file,"CLAWAPPS",available_projects["clawapps"])
        
>>>>>>> 055b2034
    if "doc" in available_projects:
        pass
        
    if "riemann" in available_projects:
        python_path = ":".join((os.path.join(available_projects["riemann"],"src","python"),python_path))
        print "  RIEMANN = %s" % available_projects["riemann"]
        write_environment_variable(csh_file,bash_file,"RIEMANN",available_projects["riemann"])

    if "visclaw" in available_projects:
        python_path = ":".join((os.path.join(available_projects["visclaw"],"src","python"),python_path))
        matlab_path = ":".join((os.path.join(available_projects["visclaw"],"src","matlab"),matlab_path))
        print "  VISCLAW = %s" % available_projects["visclaw"]
        write_environment_variable(csh_file,bash_file,"VISCLAW",available_projects["visclaw"])

    if "shaprclaw" in available_projects:
        python_path = ":".join((os.path.join(available_projects["sharpclaw"],"src","python"),python_path))
        print "  SHARPCLAW = %s" % available_projects["sharpclaw"]
        write_environment_variable(csh_file,bash_file,"SHARPCLAW",available_projects["sharpclaw"])

    if "clawpack-4.x" in available_projects:
        # python_path = ":".join((os.path.join(available_projects["clawpack-4.x"],"python"),python_path))
        print "  CLAW_4 = %s" % available_projects["clawpack-4.x"]
        write_environment_variable(csh_file,bash_file,"CLAW_4",available_projects["clawpack-4.x"])

    if len(python_path) > 13:
        print "  PYTHONPATH = %s" % python_path
        write_environment_variable(csh_file,bash_file,"PYTHONPATH",python_path)
    if len(matlab_path) > 13:
        print "  MATLABPATH = %s" % matlab_path
        write_environment_variable(csh_file,bash_file,"MATLABPATH",matlab_path)
    print ""
        
    # Close output files
    if csh_file is not None:
        csh_file.close()
    if bash_file is not None:
        bash_file.close()

if __name__ == "__main__":    
    # Parse input arguments
    argv = sys.argv
    project_paths = {}
    try:
        try:
            long_options = ["help","output=","verbose","shell=",
                 "claw="]
            for proj_name in git_repos:
                long_options.append("%s=" % proj_name)
            opts, args = getopt.getopt(argv[1:], "ho:vs:c",long_options)
        except getopt.error, msg:
            raise Usage(msg)
            
        # Default script parameter values
        verbose = False
        out_file_base = "setenv"
        shell_type = 'both'
        
        # Default claw path
        claw_path = os.path.abspath(os.curdir)
    
        # option processing
        for option, value in opts:
            # Script parameters
            if option in ("-v","--verbose"):
                verbose = True
            if option in ("-o","--output"):
                out_file_base = value
            if option in ("-s","--shell"):
                shell_type = value
            if option in ("-h","--help"):
                raise Usage(help_message)
                                
            # Project path overrides
            if option in ("-c","--claw"):
                claw_path = os.path.abspath(value)
            for proj_name in git_repos:
                if option == "--%s" % proj_name:
                    project_paths[proj_name] = os.path.abspath(value)
                            
    except Usage, err:
        print >> sys.stderr, sys.argv[0].split("/")[-1] + ": " + str(err.msg)
        print >> sys.stderr, "\t for help use --help"
        sys.exit(2)

    sys.exit(write_env_files(claw_path,verbose=verbose,
                             outfile_base=out_file_base,shell_type=shell_type,
                             **project_paths))
                <|MERGE_RESOLUTION|>--- conflicted
+++ resolved
@@ -216,15 +216,8 @@
         write_environment_variable(csh_file,bash_file,"PYCLAW",available_projects["pyclaw"])
 
     if "clawapps" in available_projects:
-<<<<<<< HEAD
-        #raise NotImplementedError("Environment settings not implemented for clawapps!")
-        pass
-
-=======
         print "  CLAWAPPS = %s" % available_projects["clawapps"]
         write_environment_variable(csh_file,bash_file,"CLAWAPPS",available_projects["clawapps"])
-        
->>>>>>> 055b2034
     if "doc" in available_projects:
         pass
         
