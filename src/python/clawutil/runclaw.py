--- conflicted
+++ resolved
@@ -25,14 +25,9 @@
     If rundir is None, all *.data is copied from current directory, if a path 
     is given, data files are copied from there instead.
     """
-<<<<<<< HEAD
-
+    
     import os,glob,shutil,time
     verbose = True
-=======
-    
-    verbose = False
->>>>>>> ea933473
     xclawout = None
     xclawerr = None
 
