r"""
Data Module

Contains the general class definition and the subclasses of the Clawpack data
objects.

Changes in 5.0:
 Stripped down version of Data object, no longer keeps track of "owners".
 Data classes are now subclasses of ClawData, which checks if attributes
   already exist before setting.

"""

from __future__ import absolute_import
from __future__ import print_function
import os
try:
    from urllib.request import urlopen
except ImportError:
    # Fall back to Python 2's urllib2
    from urllib2 import urlopen

import tarfile
import zipfile
import string

import numpy as np
import six
from six.moves import range
from six.moves import input

# ======================
#  Remote file handling
# ======================
def strip_archive_extensions(path, 
                             extensions=["tar", "tgz", "bz2", "gz", "zip"]):
    r"""
    Strip off archive extensions defined in *extensions* list.

    Return stripped path calling this function recursively until all splitext
    does not provide an extension in the *extensions* list.  Note that zip
    files store the names of the contained files in the archive and the 
    returned path will more than likely not have the appropriate file suffix.

    """

    if os.path.splitext(path)[-1][1:] in extensions:
        return strip_archive_extensions(os.path.splitext(path)[0])
    else:
        return path


def get_remote_file(url, output_dir=None, file_name=None, force=False,
                         verbose=False, ask_user=False, unpack=True):
    r"""Fetch file located at *url* and store at *output_dir*.

    :Input:

     - *url* (path) - URL to file to be downloaded.
     - *output_dir* (path) - Directory that the remote file will be downloaded
       to.  Defaults to the GeoClaw sratch directory defined by
       *os.path.join(os.environ['CLAW'], 'geoclaw', 'scratch')*.
     - *file_name* (string) - Name of local file.  This defaults to the name of
       the remote file.
     - *force* (bool) - Force downloading of remote file regardless of whether
       it exists locally or not.  Default is *False*
     - *verbose* (bool) - Print out status information.  Default is *False*
     - *ask_user* (bool) - Whether to ask the user if it is ok to download the
       file before proceeding.  Default is *False*

    :Raises:

    Exceptions are raised from the *urllib* module having to do with errors
    fetching the remote file.  Please see its documentation for more details of
    the exceptions that can be raised.

    :Notes:

    If fetching the file fails *urllib* does not always warn you so if errors
    occur it may be wise to check to make sure the downloaded file actually has
    content in it.

    returns *unarchived_output_path*
    """

    if output_dir is None:
        output_dir = os.path.join(os.environ['CLAW'], 'geoclaw', 'scratch')

    if file_name is None:
        file_name = os.path.basename(url)

    output_path = os.path.join(output_dir, file_name)
    unarchived_output_path = strip_archive_extensions(output_path)

    if not os.path.exists(unarchived_output_path) or force:

        if ask_user:
            ans = input("  Ok to download topo file and save as %s?  \n"
                            % unarchived_output_path,
                            "     Type y[es], n[o].")
            if ans.lower() in ['y', 'yes']:
                if verbose:
                    print("*** Aborting download.")
                return None
<<<<<<< HEAD

        if not os.path.exists(output_path):
            # Fetch remote file, will raise a variety of exceptions depending on
            # the retrieval problem if it happens
            if verbose:
                print("Downloading %s to %s..." % (url, output_path))
            with open(output_path, "wb") as output_file:
                remote_file = urlopen(url)
                output_file.write(remote_file.read())
            if verbose:
                print("Done downloading.")
        elif verbose:
            print("File already exists, not downloading")
=======
            
        # if not os.path.exists(output_path):
        # Fetch remote file, will raise a variety of exceptions depending on
        # the retrieval problem if it happens
        if verbose:
            print("Downloading %s to %s..." % (url, output_path))
        with open(output_path, "wb") as output_file:
            remote_file = urlopen(url)
            output_file.write(remote_file.read())
        if verbose:
            print("Done downloading.")
        # elif verbose:
        #     print("File already exists, not downloading")
>>>>>>> 4854ba1e

        if tarfile.is_tarfile(output_path) and unpack:
            if verbose:
                print("Un-archiving %s to %s..." % (output_path,
                                                    unarchived_output_path))
            with tarfile.open(output_path, mode="r:*") as tar_file:
                tar_file.extractall(path=output_dir)
            if verbose:
                print("Done un-archiving.")
        elif zipfile.is_zipfile(output_path) and unpack:
            if verbose:
                print("Un-archiving %s to %s..." % (output_path, 
                                                    unarchived_output_path))
            with zipfile.ZipFile(output_path, mode="r") as zip_file:
                zip_file.extractall(path=output_dir)
                # Add file suffix
                extension = os.path.splitext(zip_file.namelist()[0])[-1]
                unarchived_output_path = "".join((unarchived_output_path,
                                                  extension))
            if verbose:
                print("Done un-archiving.")

    else:
        if verbose:
            print("Skipping %s " % url)
            print("  because file already exists: %s" % output_path)

    if unpack:
        return unarchived_output_path
    else:
        return output_path



# ==============================================================================
#  Base data class for Clawpack data objects
class ClawData(object):
    r"""
    Class to be subclassed when defining data objects that should have
    a limited set of allowed attributes.  Useful to guard against
    typos or misrembering the names of expected attributes.

    Resetting values of existing attributes is allowed as usual,
    but new attributes can only be added using the method add_attribute.

    Trying to set a nonexistent attribute will raise an AttributeError
    exception, except for those starting with '_'.
    """


    def __init__(self, attributes=None):

        # Attribute to store a list of the allowed attributes,
        # appended to when add_attribute is used:
        object.__setattr__(self,'_attributes',[])

        # Output file handle
        object.__setattr__(self,'_out_file',None)

        # Initialize from attribute list provided
        if attributes:
            for attr in attributes:
                self.add_attribute(attr,None)


    def __setattr__(self,name,value):
        r"""
        Check that attribute exists before setting it.
        If not, raise an AttributeError.
        Exception: attributes starting with '_' are ok to set.
        """

        if (not name in self._attributes) and (name[0] != '_'):
            print("*** Unrecognized attribute: ",name)
            print("*** Perhaps a typo?")
            print("*** Add new attributes using add_attribute method")
            raise AttributeError("Unrecognized attribute: %s" % name)

        # attribute exists, ok to set:
        object.__setattr__(self,name,value)


    def __str__(self):
        r"""Returns string representation of this object"""
        output = "%s%s\n" % ("Name".ljust(25),"Value".ljust(12))
        for (k,v) in six.iteritems(self):
            output += "%s%s\n" % (str(k).ljust(25),str(v).ljust(12))
        return output


    def add_attribute(self, name, value=None, add_to_list=True):
        r"""
        Adds an attribute called name to the data object

        If an attribute needs to be added to the object, this routine must be
        called or the attribute will not be written out.

        :Input:
         - *name* - (string) Name of the data attribute
         - *value* - (id) Value to set *name* to, defaults to None
        """
        if (name not in self._attributes) and add_to_list:
            self._attributes.append(name)
        object.__setattr__(self,name,value)


    def add_attributes(self, arg_list, value=None):
        r"""
        Add a list of attributes, each initialized to *value*.
        """
        for name in arg_list:
            self.add_attribute(name, value)


    def remove_attributes(self, arg_list):
        r"""
        Remove the listed attributes.
        """

        # Convert to list if args is not already a list
        if not isinstance(arg_list,list):
            arg_list = [arg_list]

        for arg in arg_list:
            self._attributes.remove(arg)
            delattr(self,arg)


    def attributes(self):
        r"""Returns tuple of attribute names"""
        return tuple(self._attributes)


    def has_attribute(self,name):
        r"""
        Check if this data object has the given attributes

        :Input:
         - *name* - (string) Name of attribute

        :Output:
         - (bool) - True if data object contains a data attribute name
        """
        return name in self._attributes


    def iteritems(self):
        r"""
        Returns an iterator of attributes and values from this object

        :Output:
         - (Iterator) Iterator over attributes and values
        """
        return [(k,getattr(self,k)) for k in self._attributes]


    def open_data_file(self, name, datasource='setrun.py'):
        """
        Open a data file and write a warning header.
        Warning header starts with '#' character.  These lines are skipped if
        data file is opened using the library routine opendatafile.

        :Input:
         - *name* - (string) Name of data file
         - *datasource* - (string) Source for the data

        :Output:
         - (file) - file object
        """

        source = datasource.ljust(25)
        self._out_file = open(name, 'w')
        self._out_file.write('########################################################\n')
        self._out_file.write('### DO NOT EDIT THIS FILE:  GENERATED AUTOMATICALLY ####\n')
        self._out_file.write('### To modify data, edit  %s ####\n' % source)
        self._out_file.write('###    and then "make .data"                        ####\n')
        self._out_file.write('########################################################\n\n')


    def close_data_file(self):
        r"""Close output data file"""
        self._out_file.close()
        self._out_file = None


    def write(self,out_file,data_source='setrun.py'):
        r"""Write out all data files in this ClawData object"""

        # Open data file
        self.open_data_file(out_file,data_source)

        # Write out list of attributes
        for (name,value) in self.iteritems():
            self.data_write(name)


    def data_write(self, name=None, value=None, alt_name=None, description=''):
        r"""
        Write out value to data file, in the form ::

           value =: name   # [description]

        Remove brackets and commas from lists, and replace booleans by T/F.

        :Input:
         - *name* - (string) normally a string defining the variable,
           ``if name==None``, write a blank line.
         - *description* - (string) optional description
        """
        if self._out_file is None:
            raise Exception("No file currently open for output.")

        # Defaults to the name of the variable requested
        if alt_name is None:
            alt_name = name

        if name is None and value is None:
            # Write out a blank line
            self._out_file.write('\n')
        else:
            # Use the value passed in instead of fetching from the data object
            if value is None:
                value = self.__getattribute__(name)

            # Convert value to an appropriate string repr
            if isinstance(value,np.ndarray):
                value = list(value)
            if isinstance(value,tuple) | isinstance(value,list):
                # Remove [], (), and ','
                string_value = repr(value)[1:-1]
                string_value = string_value.replace(',','')
            elif isinstance(value,bool):
                if value:
                    string_value = 'T'
                else:
                    string_value = 'F'
            else:
                string_value = repr(value)
            padded_value = string_value.ljust(20)
            padded_name = alt_name.ljust(20)
            if description != '':
                self._out_file.write('%s =: %s # %s \n' %
                                        (padded_value, padded_name, description))
            else:
                self._out_file.write('%s =: %s\n' %
                                    (padded_value, padded_name))


    def read(self,path,force=False):
        r"""Read and fill applicable data attributes.

        Note that if the data attribute is not found an exception will be
        raised unless the force argument is set to True in which case a new
        attribute will be added.
        """

        data_file = open(os.path.abspath(path),'r')

        for lineno,line in enumerate(data_file):
            if "=:" not in line:
                continue

            value, tail = line.split("=:")
            varname = tail.split()[0]

            # Set this parameter
            if self.has_attribute(varname) or force:
                value = self._parse_value(value)
                if not self.has_attribute(varname):
                    self.add_attribute(varname,value)
                else:
                    setattr(self,varname,value)


    def _parse_value(self,value):
        r"""
        Attempt to make sense of a value string from a config file.  If the
        value is not obviously an integer, float, or boolean, it is returned as
        a string stripped of leading and trailing whitespace.

        :Input:
            - *value* - (string) Value string to be parsed

        :Output:
            - (id) - Appropriate object based on *value*
        """
        value = value.strip()
        if not value:
            return None

        # assume that values containing spaces are lists of values
        if len(value.split()) > 1:
            return [self._parse_value(vv) for vv in value.split()]

        try:
            # see if it's an integer
            value = int(value)
        except ValueError:
            try:
                # see if it's a float
                value = float(value)
            except ValueError:
                # see if it's a bool
                if value[0] == 'T':
                    value = True
                elif value[0] == 'F':
                    value = False

        return value

#  Base data class for Clawpack data objects
# ==============================================================================


# ==============================================================================
# Clawpack input data classes
class ClawRunData(ClawData):
    r"""
    Object that contains all data objects that need to written out.

    Depending on the package type, this object contains the necessary data
    objects that need to eventually be written out to files.
    """

    def __init__(self, pkg, num_dim):
        super(ClawRunData,self).__init__()
        self.add_attribute('pkg',pkg)
        self.add_attribute('num_dim',num_dim)
        self.add_attribute('data_list',[])
        self.add_attribute('xclawcmd',None)

        # Always need the basic clawpack data object
        self.add_data(ClawInputData(num_dim),'clawdata')

        # Add package specific data objects
        if pkg.lower() in ['classic', 'classicclaw']:
            self.xclawcmd = 'xclaw'

        elif pkg.lower() in ['amrclaw', 'amr']:

            import clawpack.amrclaw.data as amrclaw

            self.xclawcmd = 'xamr'
            self.add_data(ClawInputData(num_dim),'clawdata')
            self.add_data(amrclaw.AmrclawInputData(self.clawdata),'amrdata')
            self.add_data(amrclaw.RegionData(num_dim=num_dim),'regiondata')
            self.add_data(amrclaw.GaugeData(num_dim=num_dim),'gaugedata')

        elif pkg.lower() in ['geoclaw']:

            import clawpack.amrclaw.data as amrclaw
            import clawpack.geoclaw.data as geoclaw

            self.xclawcmd = 'xgeoclaw'

            # Required data set for basic run parameters:
            self.add_data(amrclaw.AmrclawInputData(self.clawdata),'amrdata')
            self.add_data(amrclaw.RegionData(num_dim=num_dim),'regiondata')
            self.add_data(amrclaw.GaugeData(num_dim=num_dim),'gaugedata')
            self.add_data(geoclaw.GeoClawData(),('geo_data'))
            self.add_data(geoclaw.TopographyData(),'topo_data')
            self.add_data(geoclaw.DTopoData(),'dtopo_data')
            self.add_data(geoclaw.RefinementData(),'refinement_data')
            self.add_data(geoclaw.FixedGridData(),'fixed_grid_data')
            self.add_data(geoclaw.QinitData(),'qinit_data')
            self.add_data(geoclaw.FGmaxData(),'fgmax_data')
            self.add_data(geoclaw.SurgeData(),'surge_data')
            self.add_data(geoclaw.FrictionData(),'friction_data')
            self.add_data(geoclaw.MultilayerData(), 'multilayer_data')

        else:
            raise AttributeError("Unrecognized Clawpack pkg = %s" % pkg)


    def add_data(self,data,name,file_name=None):
        r"""Add data object named *name* and written to *file_name*."""
        self.add_attribute(name,data)
        self.data_list.append(data)


    def replace_data(self, name, new_object):
        r"""
        Replace data objected named *name* with *new_object*
        """
        self.data_list.remove(getattr(self, name))
        setattr(self, name, new_object)
        self.data_list.append(getattr(self, name))


    def new_UserData(self,name,fname):
        r"""
        Create a new attribute called name
        for application specific data to be written
        to the data file fname.
        """
        data = UserData(fname)
        self.add_data(data,name,fname)
        return data


    def write(self):
        r"""Write out each data objects in datalist """

        import clawpack.amrclaw.data as amrclaw

        for data_object in self.data_list:
            if isinstance(data_object, amrclaw.GaugeData):
                if self.clawdata.abldata.abltype == 0:
                    data_object.write(self.clawdata.num_eqn, self.clawdata.num_aux)
                else:
                    data_object.write(self.clawdata.num_eqn, self.clawdata.num_aux+self.clawdata.num_dim)
            else:
                data_object.write()



class ClawInputData(ClawData):
    r"""
    Object containing basic Clawpack input data, usually written to 'claw.data'.


    """

    def __init__(self, num_dim):
        super(ClawInputData,self).__init__()

        # Add absorbing boundary layer data object
        abldata = ClawABLData(num_dim)
        self.add_attribute('abldata',abldata)

        # Set default values:
        self.add_attribute('num_dim',num_dim)
        self.add_attribute('num_eqn',1)
        self.add_attribute('num_waves',1)
        self.add_attribute('num_aux',0)
        self.add_attribute('output_style',1)
        self.add_attribute('output_times',[])
        self.add_attribute('num_output_times',None)
        self.add_attribute('output_t0',True)
        self.add_attribute('output_step_interval',None)
        self.add_attribute('total_steps',None)
        self.add_attribute('tfinal',None)
        self.add_attribute('output_format',1)
        self.add_attribute('output_q_components','all')
        self.add_attribute('output_aux_components','none')
        self.add_attribute('output_aux_onlyonce',True)

        self.add_attribute('dt_initial',1.e-5)
        self.add_attribute('dt_max',1.e99)
        self.add_attribute('dt_variable',True)
        self.add_attribute('cfl_desired',0.9)
        self.add_attribute('cfl_max',1.0)
        self.add_attribute('steps_max',50000)
        self.add_attribute('order',2)
        self.add_attribute('dimensional_split',0)
        self.add_attribute('verbosity',0)
        self.add_attribute('verbosity_regrid',0)
        self.add_attribute('source_split',0)
        self.add_attribute('capa_index',0)
        self.add_attribute('limiter',[4])
        self.add_attribute('t0',0.)
        self.add_attribute('num_ghost',2)
        self.add_attribute('use_fwaves',False)

        if num_dim == 1:
            self.add_attribute('lower',[0.])
            self.add_attribute('upper',[1.])
            self.add_attribute('num_cells',[100])
            self.add_attribute('bc_lower',[0])
            self.add_attribute('bc_upper',[0])
            self.add_attribute('transverse_waves',0)
        elif num_dim == 2:
            self.add_attribute('lower',[0.,0.])
            self.add_attribute('upper',[1.,1.])
            self.add_attribute('num_cells',[100,100])
            self.add_attribute('bc_lower',[0,0])
            self.add_attribute('bc_upper',[0,0])
            self.add_attribute('transverse_waves',2)
        elif num_dim == 3:
            self.add_attribute('lower',[0.,0.,0.])
            self.add_attribute('upper',[1.,1.,1.])
            self.add_attribute('num_cells',[100,100,100])
            self.add_attribute('bc_lower',[0,0,0])
            self.add_attribute('bc_upper',[0,0,0])
            self.add_attribute('transverse_waves',22)
        else:
            raise ValueError("Only num_dim=1, 2, or 3 supported ")

        # Restart capability, not all Clawpack packages handles this yet.
        self.add_attribute('restart',False)
        self.add_attribute('restart_file','')
        self.add_attribute('checkpt_style',0)
        self.add_attribute('checkpt_interval',1000)
        self.add_attribute('checkpt_time_interval',1000.)
        self.add_attribute('checkpt_times',[1000.])


    def write(self, out_file='claw.data', data_source='setrun.py'):
        r"""Write input data to a file"""
        self.open_data_file(out_file,data_source)

        self.data_write('num_dim')

        # If necessary, adjust data for absorbing boundary layer
        num_aux = self.num_aux
        if self.abldata.abltype == 0:
            self.data_write('lower')
            self.data_write('upper')
            self.data_write('num_cells')
        else:
            upper = np.array(self.upper)
            lower = np.array(self.lower)
            num_cells = np.array(self.num_cells)
            depth_lower = np.array(self.abldata.depth_lower)
            depth_upper = np.array(self.abldata.depth_upper)
            dx = (upper-lower)/num_cells
            num_cells_abl_lower = np.ceil(depth_lower/dx)
            num_cells_abl_upper = np.ceil(depth_upper/dx)
            for j in range(self.num_dim):
              num_cells[j] += int(num_cells_abl_lower[j]) + int(num_cells_abl_upper[j])
            lower -= num_cells_abl_lower*dx
            upper += num_cells_abl_upper*dx
            self.data_write('', value=lower, alt_name='lower')
            self.data_write('', value=upper, alt_name='upper')
            self.data_write('', value=num_cells, alt_name='num_cells')
            num_aux += self.num_dim

        self.data_write()  # writes blank line
        self.data_write('num_eqn')
        self.data_write('num_waves')
        self.data_write('', value=num_aux, alt_name='num_aux')
        self.data_write()  # writes blank line

        self.data_write('t0')
        self.data_write()
        self.data_write('output_style')

        if self.output_style == 1:
            self.data_write('num_output_times')
            self.data_write('tfinal')
            self.data_write('output_t0')
        elif self.output_style == 2:
            if len(self.output_times) == 0:
                raise AttributeError("*** output_style==2 requires nonempty list" \
                        + " of output times")
            self.num_output_times = len(self.output_times)
            self.data_write('num_output_times')
            self.data_write('output_times')
        elif self.output_style==3:
            self.data_write('output_step_interval')
            self.data_write('total_steps')
            self.data_write('output_t0')
        else:
            raise AttributeError("*** Unrecognized output_style: %s"\
                  % self.output_style)

        self.data_write()
        if self.output_format in [1,'ascii']:
            self.output_format = 1
        elif self.output_format in [2,'netcdf']:
            self.output_format = 2
        elif self.output_format in [3,'binary']:
            self.output_format = 3
        else:
            raise ValueError("*** Error in data parameter: " + \
                  "output_format unrecognized: ",self.output_format)

        self.data_write('output_format')

        if self.output_q_components == 'all':
            iout_q = self.num_eqn * [1]
        elif self.output_q_components == 'none':
            iout_q = self.num_eqn * [0]
        else:
            #iout_q = np.where(self.output_q_components, 1, 0)
            print("*** WARNING: Selective output_q_components not implemented")
            print("***          Will output all components of q")
            iout_q = self.num_eqn * [1]


        # Write out local value of iout_q rather than a data member
        self.data_write('', value=iout_q, alt_name='iout_q')

        if num_aux > 0:
            if isinstance(self.output_aux_components,six.string_types):
                if self.output_aux_components.lower() == 'all':
                    iout_aux = num_aux * [1]
                elif self.output_aux_components.lower() == 'none':
                    iout_aux = num_aux * [0]
                else:
                    raise ValueError("Invalid aux array component option.")
            else:
                iout_aux = np.where(self.output_aux_components, 1, 0)
                print("*** WARNING: Selective output_aux_components not implemented")
                print("***          Will output all components of aux")
                iout_aux = num_aux * [1]
            self.data_write(name='', value=iout_aux, alt_name='iout_aux')
            self.data_write('output_aux_onlyonce')

        self.data_write()
        self.data_write('dt_initial')
        self.data_write('dt_max')
        self.data_write('cfl_max')
        self.data_write('cfl_desired')
        self.data_write('steps_max')
        self.data_write()
        self.dt_variable = bool(self.dt_variable) # in case 0 or 1
        self.data_write('dt_variable')
        self.data_write('order')

        if self.num_dim == 1:
            pass
        else:
            # Transverse options different in 2D and 3D
            if self.num_dim == 2:
                if self.transverse_waves in [0,'none']:
                    self.transverse_waves = 0
                elif self.transverse_waves in [1,'increment']:
                    self.transverse_waves = 1
                elif self.transverse_waves in [2,'all']:
                    self.transverse_waves = 2
                else:
                    raise AttributeError("Unrecognized transverse_waves: %s" \
                                             % self.transverse_waves)
            else:    # 3D
                if self.transverse_waves in [0,'none']:
                    self.transverse_waves = 0
                elif self.transverse_waves in [1,'increment']:
                    self.transverse_waves = 11
                elif self.transverse_waves in [2,'all']:
                    self.transverse_waves = 22
                if not (self.transverse_waves in [0, 10, 11, 20, 21, 22]):
                    raise AttributeError("Unrecognized transverse_waves: %s" \
                                             % self.transverse_waves)
            self.data_write(None, self.transverse_waves, 'transverse_waves')

            if self.dimensional_split in [0,'unsplit']:
                self.dimensional_split = 0
            elif self.dimensional_split in [1,'godunov']:
                self.dimensional_split = 1
            elif self.dimensional_split in [2,'strang']:
                if self.num_dim == 3:
                    raise AttributeError("Strang dimensional splitting not supported in 3D")
                else:
                    self.dimensional_split = 2
            else:
                raise AttributeError("Unrecognized dimensional_split: %s" \
                      % self.dimensional_split)
            self.data_write('dimensional_split')

        self.data_write('verbosity')

        if self.source_split in [0,'none']:
            self.source_split = 0
        elif self.source_split in [1,'godunov']:
            self.source_split = 1
        elif self.source_split in [2,'strang']:
            self.source_split = 2
        else:
            raise AttributeError("Unrecognized source_split: %s" \
                  % self.source_split)
        self.data_write('source_split')

        self.data_write('capa_index')
        self.data_write('use_fwaves')
        self.data_write()

        for i in range(len(self.limiter)):
            if self.limiter[i] in [0,'none']:        self.limiter[i] = 0
            elif self.limiter[i] in [1,'minmod']:    self.limiter[i] = 1
            elif self.limiter[i] in [2,'superbee']:  self.limiter[i] = 2
            elif self.limiter[i] in [3,'vanleer']:   self.limiter[i] = 3
            elif self.limiter[i] in [4,'mc']:        self.limiter[i] = 4
            else:
                raise AttributeError("Unrecognized limiter: %s" \
                      % self.limiter[i])
        self.data_write('limiter')

        self.data_write()

        self.data_write('num_ghost')
        if not isinstance(self.bc_lower, list):
            self.bc_lower = [self.bc_lower]    # Allow bare number in 1D
        if len(self.bc_lower) != self.num_dim:
            raise AttributeError("Incorrect number of lower BC codes (expected %d, got %d)" \
                                     %(self.num_dim, len(self.bc_lower)))
        for i in range(self.num_dim):
            if self.bc_lower[i] in [0,'user']:       self.bc_lower[i] = 0
            elif self.bc_lower[i] in [1,'extrap']:   self.bc_lower[i] = 1
            elif self.bc_lower[i] in [2,'periodic']: self.bc_lower[i] = 2
            elif self.bc_lower[i] in [3,'wall']:     self.bc_lower[i] = 3
            else:
                raise AttributeError("Unrecognized bc_lower: %s" \
                      % self.bc_lower[i])
        self.data_write('bc_lower')

        if not isinstance(self.bc_upper, list):
            self.bc_upper = [self.bc_upper]    # Allow bare number in 1D
        if len(self.bc_upper) != self.num_dim:
            raise AttributeError("Incorrect number of upper BC codes (expected %d, got %d)" \
                                     %(self.num_dim, len(self.bc_upper)))
        for i in range(self.num_dim):
            if self.bc_upper[i] in [0,'user']:       self.bc_upper[i] = 0
            elif self.bc_upper[i] in [1,'extrap']:   self.bc_upper[i] = 1
            elif self.bc_upper[i] in [2,'periodic']: self.bc_upper[i] = 2
            elif self.bc_upper[i] in [3,'wall']:     self.bc_upper[i] = 3
            else:
                raise AttributeError("Unrecognized bc_upper: %s" \
                      % self.bc_upper[i])
        self.data_write('bc_upper')

        self.data_write()
        self.data_write('restart')
        self.data_write('restart_file')
        self.data_write('checkpt_style')

        if self.checkpt_style in [-2,2]:
            num_checkpt_times = len(self.checkpt_times)
            self.data_write(name='', value=num_checkpt_times, alt_name='num_checkpt_times')
            self.data_write('checkpt_times')
        elif self.checkpt_style in [-3,3]:
            self.data_write('checkpt_interval')
        elif self.checkpt_style not in [0,1,-1]:
            raise AttributeError("*** Unrecognized checkpt_style: %s"\
                  % self.checkpt_style)

        self.data_write()
        self.close_data_file()

        self.abldata.write()

class ClawABLData(ClawData):
    r"""
    Object containing absorbing boundary layer input data, usually written to 'abl.data'.


    """

    def __init__(self, num_dim):
        super(ClawABLData,self).__init__()

        # Set default values:
        self.add_attribute('abltype',0)
        self.add_attribute('parameters',{})

        if num_dim == 1:
            self.add_attribute('depth_lower',[0.])
            self.add_attribute('depth_upper',[0.])
        elif num_dim == 2:
            self.add_attribute('depth_lower',[0.,0.])
            self.add_attribute('depth_upper',[0.,0.])
        elif num_dim == 3:
            self.add_attribute('depth_lower',[0.,0.,0.])
            self.add_attribute('depth_upper',[0.,0.,0.])
        else:
            raise ValueError("Only num_dim=1, 2, or 3 supported ")



    def write(self, out_file='abl.data', data_source='setrun.py'):
        r"""Write input data to a file"""
        self.open_data_file(out_file,data_source)

        if self.abltype == 'trigonometric':
            self.data_write('', value=1, alt_name='abltype')

        elif self.abltype == 'appelo_colonius':
            self.data_write('', value=2, alt_name='abltype')
            if 'epsilon' in self.parameters.keys():
                self.data_write('', value=self.parameters['epsilon'], alt_name='epsilon')
            else:
                raise ValueError("Use of Appello/Colonius ABL requires value for epsilon.")
            if 'p' in self.parameters.keys():
                self.data_write('', value=self.parameters['p'], alt_name='p')
            else:
                raise ValueError("Use of Appello/Colonius ABL requires value for p.")
            if 'q' in self.parameters.keys():
                self.data_write('', value=self.parameters['q'], alt_name='q')
            else:
                raise ValueError("Use of Appello/Colonius ABL requires value for q.")

        elif self.abltype == 'petersson_sjogreen':
            self.data_write('', value=3, alt_name='abltype')
            if 'epsilon' in self.parameters.keys():
                self.data_write('', value=self.parameters['epsilon'], alt_name='epsilon')
            else:
                raise ValueError("Use of Petersson/Sjogreen ABL requires value for epsilon.")

        else:
            self.data_write('abltype')
            for key in self.parameters.keys():
                self.data_write('', value=self.parameters[key], alt_name=key)

        self.data_write('depth_lower')
        self.data_write('depth_upper')

        self.data_write()
        self.close_data_file()



class UserData(ClawData):
    r"""
    Object that will be written out to user file such as setprob.data, as
    determined by the fname attribute.
    """

    def __init__(self, fname):

        super(UserData,self).__init__()

        # Create attributes without adding to attributes list:

        # file to be read by Fortran for this data:
        object.__setattr__(self,'__fname__',fname)

        # dictionary to hold descriptions:
        object.__setattr__(self,'__descr__',{})

    def add_param(self,name,value,descr=''):
         self.add_attribute(name,value)
         descr_dict = self.__descr__
         descr_dict[name] = descr

    def write(self,data_source='setrun.py'):
        super(UserData,self).write(self.__fname__, data_source)
        self.close_data_file()<|MERGE_RESOLUTION|>--- conflicted
+++ resolved
@@ -102,21 +102,6 @@
                 if verbose:
                     print("*** Aborting download.")
                 return None
-<<<<<<< HEAD
-
-        if not os.path.exists(output_path):
-            # Fetch remote file, will raise a variety of exceptions depending on
-            # the retrieval problem if it happens
-            if verbose:
-                print("Downloading %s to %s..." % (url, output_path))
-            with open(output_path, "wb") as output_file:
-                remote_file = urlopen(url)
-                output_file.write(remote_file.read())
-            if verbose:
-                print("Done downloading.")
-        elif verbose:
-            print("File already exists, not downloading")
-=======
             
         # if not os.path.exists(output_path):
         # Fetch remote file, will raise a variety of exceptions depending on
@@ -130,7 +115,6 @@
             print("Done downloading.")
         # elif verbose:
         #     print("File already exists, not downloading")
->>>>>>> 4854ba1e
 
         if tarfile.is_tarfile(output_path) and unpack:
             if verbose:
